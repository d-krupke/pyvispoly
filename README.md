# pyvispoly

This package provides a Python interface to the [CGAL](https://www.cgal.org/)
library for computing visibility polygons. It is exact, but not necessarily
efficient.

**Motivation:** This package was developed in the context of implementing an
exact solver for the dispersive Art Gallery Problem
([see here](https://github.com/d-krupke/dispersive_agp_solver)). Because the
problem is difficult and only reasonably small instances can be solved, the
focus of this package is on correctness and not on efficiency.

![Visibility Polygon](https://github.com/d-krupke/pyvispoly/blob/main/docs/figures/visibility_polygon.png?raw=true)

## Installation

You can install the package using pip:

```bash
pip install --verbose .
```

or directly via PyPI:

```bash
pip install --verbose pyvispoly
```

During installation, it will download and install CGAL and its dependencies.
This may take a while. This requires a C++-compiler to be installed on your
system.

> :info: On installation problems, please first check out
> [skbuild-conan's troubleshooting guide](https://github.com/d-krupke/skbuild-conan#common-problems).
> It is likely that the automatic C++-compilation fails.

## Addressing the Complexity of Visibility Polygon Computation

Computing visibility polygons demands precise arithmetic; imprecise calculations
often yield incorrect results. This package leverages the robustness of the CGAL
library for accurate visibility polygon computation. Note that it is essential
to convert your coordinates to CGAL's exact number type. Failure to use the
correct types may result in exceptions.

This package explicitly avoids duck typing and automatic type conversion. While
these features could simplify usage, they risk obscuring underlying errors in
your code. In geometric computations, precision is paramount; thus, Python's
native floating-point numbers are unsuitable.

## Usage

```python
# import elements from pyvispoly
from pyvispoly import (
    FieldNumber,
    Point,
    Polygon,
    PolygonWithHoles,
    VisibilityPolygonCalculator,
    plot_polygon,
)
import matplotlib.pyplot as plt
```

```python
# exact number type
a = FieldNumber(100)
b = FieldNumber(200)
c = a + b
assert isinstance(c, FieldNumber)
print("c:", c)
print("float(c):", float(c))
assert float(c) == 300.0
```

    c: 300.000000
    float(c): 300.0

```python
# point type
p1 = Point(FieldNumber(0), FieldNumber(0))
assert p1.x() == FieldNumber(0) and p1.y() == FieldNumber(0)
p2 = Point(2, 3)
p3 = Point(4.0, 5.0)
print("p1:", p1)
print("p2:", p2)
print("p3:", p3)
```

    p1: (0, 0)
    p2: (2, 3)
    p3: (4, 5)

```python
# Polygon
poly1 = Polygon([Point(0, 0), Point(1, 0), Point(1, 1), Point(0, 1)])
assert poly1.is_simple()
assert poly1.area() == FieldNumber(1)
assert float(poly1.area()) == 1.0
```

```python
# The ccw order of the points is important
poly1 = Polygon([Point(0, 0), Point(1, 0), Point(1, 1), Point(0, 1)][::-1])
assert poly1.is_simple()
assert poly1.area() == FieldNumber(-1)
assert float(poly1.area()) == -1.0
```

```python
# Polygon with holes
poly2 = PolygonWithHoles(
    [Point(0, 0), Point(1, 0), Point(1, 1), Point(0, 1)],
    [
        [Point(0.25, 0.25), Point(0.75, 0.25), Point(0.75, 0.75), Point(0.25, 0.75)][
            ::-1
        ]
    ],
)
# boundary is counter-clockwise
assert poly2.outer_boundary().area() >= FieldNumber(0)
for hole in poly2.holes():
    # holes are clockwise
    assert hole.area() <= FieldNumber(0)

fig, ax = plt.subplots()
ax.set_aspect("equal")
plot_polygon(poly2, ax=ax)
plt.show()
```

![png](https://github.com/d-krupke/pyvispoly/blob/main/docs/figures/simple_example_5_0.png?raw=true)

```python
# set operations on polygons
poly3 = PolygonWithHoles([Point(0, 0), Point(0.1, 0), Point(0.1, 0.1), Point(0, 0.1)])
poly4_list = poly2.difference(poly3)
assert len(poly4_list) == 1, "Expect a single polygon"
poly4 = poly4_list[0]
fig, ax = plt.subplots()
ax.set_aspect("equal")
plot_polygon(poly4, ax=ax)
plt.show()
```

![png](https://github.com/d-krupke/pyvispoly/blob/main/docs/figures/simple_example_6_0.png?raw=true)

```python
# compute visibility polygon
visp_poly_calc = VisibilityPolygonCalculator(poly4)
vis_poly = visp_poly_calc.compute_visibility_polygon(Point(0.2, 0.0))

fig, ax = plt.subplots()
ax.set_aspect("equal")
plt.title("Visibility Polygon")
plot_polygon(poly4, ax=ax, color="lightgrey")
plot_polygon(vis_poly, ax=ax, color="red", alpha=0.5)
plt.plot([0.2], [0.0], "x", color="black")
plt.savefig("../docs/figures/visibility_polygon.png")
plt.show()
```

![png](https://github.com/d-krupke/pyvispoly/blob/main/docs/figures/simple_example_7_0.png?raw=true)

```python
# getting some interior points
fig, ax = plt.subplots()
ax.set_aspect("equal")
plt.title("Sample points in the interior")
plot_polygon(poly4, ax=ax, color="lightgrey")
plot_polygon(vis_poly, ax=ax, color="red", alpha=0.5)
plt.plot([0.2], [0.0], "x", color="black")
interior_points = vis_poly.interior_sample_points()
for p in interior_points:
    assert vis_poly.contains(p), "all points should be inside the visibility polygon"
plt.plot(
    [p.x() for p in interior_points],
    [p.y() for p in interior_points],
    "+",
    color="black",
)
plt.show()
```

![png](https://github.com/d-krupke/pyvispoly/blob/main/docs/figures/simple_example_8_0.png?raw=true)

> :warning: The library may segfault if you pass bad polygons. For example, if
> holes intersect the outer boundary, the library may crash. One could probably
> catch these errors, but I have not implemented this yet (feel free to do so
> and submit a pull request).

## License

This library incorporates components from the CGAL library through static
linking, which are subject to the terms of the GNU General Public License (GPL).
Consequently, the use and distribution of this library are also governed by the
GPL.

However, if you possess a specialized (commercial) license for CGAL (or replace
CGAL), then the portions of this library excluding the CGAL component are
available under the more permissive MIT license, consistent with the licensing
of my other code.

Please ensure you understand the implications of these licenses before using or
distributing this library.

<<<<<<< HEAD

## Changelog

* **0.2.0** Made the library more robust and added a `repair`-method as the boolean operations are not always guaranteed to produce valid polygons. Note that this is just kind of a hack and may not always work.
=======
## Changelog

* **0.1.3:** (2023-11-29) Workaround to bug in CGAL.
>>>>>>> d323b633
<|MERGE_RESOLUTION|>--- conflicted
+++ resolved
@@ -204,13 +204,8 @@
 Please ensure you understand the implications of these licenses before using or
 distributing this library.
 
-<<<<<<< HEAD
 
 ## Changelog
 
 * **0.2.0** Made the library more robust and added a `repair`-method as the boolean operations are not always guaranteed to produce valid polygons. Note that this is just kind of a hack and may not always work.
-=======
-## Changelog
-
-* **0.1.3:** (2023-11-29) Workaround to bug in CGAL.
->>>>>>> d323b633
+* **0.1.3:** (2023-11-29) Workaround to bug in CGAL.